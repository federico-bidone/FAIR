from __future__ import annotations

from collections.abc import Mapping, Sequence
from dataclasses import dataclass
from pathlib import Path

import matplotlib.pyplot as plt
import numpy as np
import pandas as pd
from reportlab.lib.pagesizes import A4
from reportlab.lib.utils import ImageReader
from reportlab.pdfgen import canvas

<<<<<<< HEAD
try:  # pragma: no cover - optional dependency shim
    from reportlab.lib.pagesizes import A4
    from reportlab.lib.utils import ImageReader
    from reportlab.pdfgen import canvas

    _HAS_REPORTLAB = True
except ModuleNotFoundError:  # pragma: no cover - fallback
    A4 = (595.0, 842.0)  # type: ignore[assignment]
    ImageReader = None  # type: ignore[assignment]
    canvas = None  # type: ignore[assignment]
    _HAS_REPORTLAB = False

=======
>>>>>>> fb5de83e
from fair3.engine.reporting.analytics import acceptance_gates, attribution_ic
from fair3.engine.reporting.plots import (
    plot_attribution,
    plot_fan_chart,
    plot_fanchart,
    plot_turnover_costs,
)
from fair3.engine.utils.io import artifact_path, ensure_dir, safe_path_segment, write_json
from fair3.engine.utils.rand import generator_from_seed

__all__ = [
    "MonthlyReportInputs",
    "MonthlyReportArtifacts",
    "compute_monthly_metrics",
    "generate_monthly_report",
    "simulate_fan_chart",
]


@dataclass
class MonthlyReportInputs:
    """Inputs required to build the monthly report.

    Attributes:
      returns: Series of portfolio returns indexed by date.
      weights: Instrument weights aligned with ``returns``.
      factor_contributions: Factor attribution series indexed by date.
      instrument_contributions: Instrument attribution series indexed by date.
      turnover: Realised turnover series.
      costs: Trading cost series.
      taxes: Tax series aligned with ``costs``.
      compliance_flags: Mapping of compliance checks to boolean flags.
      cluster_map: Optional mapping of cluster names to instrument lists.
      instrument_returns: Optional instrument return panel for attribution IC.
      factor_returns: Optional factor return panel for attribution IC.
      bootstrap_metrics: Optional bootstrap metrics DataFrame with columns
        such as ``max_drawdown`` and ``cagr``.
      thresholds: Optional acceptance gate thresholds.
    """

    returns: pd.Series
    weights: pd.DataFrame
    factor_contributions: pd.DataFrame
    instrument_contributions: pd.DataFrame
    turnover: pd.Series
    costs: pd.Series
    taxes: pd.Series
    compliance_flags: Mapping[str, bool]
    cluster_map: Mapping[str, Sequence[str]] | None = None
    instrument_returns: pd.DataFrame | None = None
    factor_returns: pd.DataFrame | None = None
    bootstrap_metrics: pd.DataFrame | None = None
    thresholds: Mapping[str, float] | None = None


@dataclass
class MonthlyReportArtifacts:
    """Artifacts produced by :func:`generate_monthly_report`.

    Attributes:
      metrics_csv: Path to the CSV containing summary metrics.
      metrics_json: Path to the JSON file with the same metrics.
      attribution_csv: CSV with factor and instrument attribution tables.
      compliance_json: JSON file encoding compliance flags.
      fan_chart: PNG chart showing the wealth fan chart.
      attribution_plot: PNG chart with factor attribution.
      turnover_plot: PNG chart with turnover and costs.
      cluster_csv: CSV with cluster-level weights.
      summary_json: JSON summary with cost and turnover totals.
      metric_fan_charts: Mapping of metric name to PNG artefact path.
      acceptance_json: JSON file with acceptance gate evaluation.
      report_pdf: PDF summarising metrics, compliance, and charts.
      attribution_ic_csv: Optional CSV with attribution and IC statistics.
    """

    metrics_csv: Path
    metrics_json: Path
    attribution_csv: Path
    compliance_json: Path
    fan_chart: Path
    attribution_plot: Path
    turnover_plot: Path
    cluster_csv: Path
    summary_json: Path
    metric_fan_charts: dict[str, Path]
    acceptance_json: Path
    report_pdf: Path
    attribution_ic_csv: Path | None = None


def _annualisation_factor(index: pd.DatetimeIndex) -> float:
    if len(index) < 2:
        return 12.0
    diffs = np.diff(index.values.astype("datetime64[M]").astype(int))
    freq = np.median(diffs) if len(diffs) else 1
    return float(12 / max(freq, 1))


def _max_drawdown(returns: pd.Series) -> float:
    wealth = (1 + returns).cumprod()
    peak = wealth.cummax()
    drawdown = wealth / peak - 1
    return float(drawdown.min())


def _cvar(returns: pd.Series, alpha: float = 0.95) -> float:
    if returns.empty:
        return 0.0
    cutoff = int(np.ceil((1 - alpha) * len(returns)))
    if cutoff <= 0:
        return float(returns.min())
    tail = np.sort(returns.values)[:cutoff]
    return float(np.mean(tail))


def _edar(returns: pd.Series, window: int = 36, alpha: float = 0.95) -> float:
    if returns.empty:
        return 0.0
    window = min(window, len(returns))
    if window == 0:
        return 0.0
    rolling = (1 + returns).rolling(window=window).apply(np.prod, raw=True) - 1
    horizon = rolling.dropna()
    if horizon.empty:
        horizon = pd.Series([(1 + returns).prod() - 1])
    sorted_vals = np.sort(horizon.values)
    cutoff = int(np.ceil((1 - alpha) * len(sorted_vals)))
    if cutoff <= 0:
        return float(sorted_vals.min())
    tail = sorted_vals[:cutoff]
    tail = np.minimum(tail, 0.0)
    return float(np.mean(tail))


def _metric_paths(
    draw_matrix: np.ndarray,
    *,
    periods_per_year: int = 12,
    alpha: float = 0.95,
    edar_window: int = 36,
) -> dict[str, np.ndarray]:
    """Compute rolling statistics for each bootstrap path.

    Args:
      draw_matrix: Matrix of bootstrap returns shaped ``(n_periods, n_paths)``.
      periods_per_year: Number of periods per year (12 for monthly data).
      alpha: Tail probability used for CVaR and EDaR calculations.
      edar_window: Window, in periods, used when computing EDaR.

    Returns:
      Dictionary mapping metric names to arrays shaped
      ``(n_periods, n_paths)`` containing the evolution of each metric.
    """

    n_obs, n_paths = draw_matrix.shape
    counts = np.arange(1, n_obs + 1, dtype="float64").reshape(-1, 1)

    cumulative = np.cumsum(draw_matrix, axis=0)
    cumulative_sq = np.cumsum(draw_matrix**2, axis=0)
    mean = cumulative / counts
    variance = np.maximum(cumulative_sq / counts - mean**2, 0.0)
    std = np.sqrt(variance)
    sharpe = np.zeros_like(draw_matrix)
    valid = std > 0
    sharpe[valid] = mean[valid] / std[valid] * np.sqrt(periods_per_year)

    wealth = np.cumprod(1.0 + draw_matrix, axis=0)
    years = counts / float(periods_per_year)
    with np.errstate(divide="ignore", invalid="ignore"):
        cagr = np.where(years > 0, wealth ** (1.0 / years) - 1.0, 0.0)

    peaks = np.maximum.accumulate(wealth, axis=0)
    drawdowns = wealth / peaks - 1.0
    max_drawdown = np.minimum.accumulate(drawdowns, axis=0)

    cvar = np.zeros_like(draw_matrix)
    for idx in range(n_obs):
        horizon = np.sort(draw_matrix[: idx + 1, :], axis=0)
        cutoff = max(1, int(np.ceil((1 - alpha) * (idx + 1))))
        tail = horizon[:cutoff, :]
        cvar[idx, :] = tail.mean(axis=0)

    edar = np.zeros_like(draw_matrix)
    for path_idx in range(n_paths):
        series = pd.Series(draw_matrix[:, path_idx])
        for idx in range(n_obs):
            subset = series.iloc[: idx + 1]
            edar[idx, path_idx] = _edar(subset, window=edar_window, alpha=alpha)

    return {
        "sharpe": sharpe,
        "max_drawdown": max_drawdown,
        "cvar": cvar,
        "edar": edar,
        "cagr": cagr,
    }


def compute_monthly_metrics(returns: pd.Series) -> dict[str, float]:
    """Compute performance statistics from monthly returns."""

    if not isinstance(returns.index, pd.DatetimeIndex):
        raise TypeError("returns must be indexed by dates")
    if not returns.index.is_monotonic_increasing:
        returns = returns.sort_index()
    ann_factor = _annualisation_factor(returns.index)
    mean = returns.mean()
    std = returns.std(ddof=1) if len(returns) > 1 else 0.0
    sharpe = float(mean / std * np.sqrt(ann_factor)) if std > 0 else 0.0
    cagr = float((1 + returns).prod() ** (ann_factor / len(returns)) - 1) if len(returns) else 0.0
    max_dd = _max_drawdown(returns)
    cvar = _cvar(returns)
    edar = _edar(returns, window=36)
    return {
        "cagr": round(cagr, 4),
        "sharpe": round(sharpe, 4),
        "max_drawdown": round(max_dd, 4),
        "cvar_95": round(cvar, 4),
        "edar_3y": round(edar, 4),
    }


def _aggregate_monthly(series: pd.Series, method: str) -> pd.Series:
    if series.empty:
        return series
    series = series.sort_index()
    resampled = series.resample("ME")
    if method == "sum":
        return resampled.sum()
    if method == "product":
        return resampled.apply(lambda x: (1 + x).prod() - 1)
    raise ValueError(f"Unknown aggregation method: {method}")


def simulate_fan_chart(
    returns: pd.Series,
    *,
    seed: int,
    paths: int = 256,
    return_paths: bool = False,
) -> pd.DataFrame | tuple[pd.DataFrame, pd.DataFrame]:
    """Simulate bootstrap wealth paths for fan chart plotting.

    Args:
      returns: Series of returns sampled to build the wealth paths.
      seed: Deterministic seed used for the pseudo-random generator.
      paths: Number of bootstrap paths to generate.
      return_paths: When ``True`` the function also returns the sampled
        returns alongside the wealth paths.

    Returns:
      Either a DataFrame with wealth paths or a tuple ``(wealth, returns)``
      when ``return_paths`` is set.

    Raises:
      ValueError: If ``returns`` is empty.
    """

    rng = generator_from_seed(seed)
    if returns.empty:
        raise ValueError("returns cannot be empty for simulation")
    ret_values = returns.to_numpy()
    months = len(returns)
    draws = rng.choice(ret_values, size=(months, paths), replace=True)
    wealth = np.cumprod(1 + draws, axis=0)
    index = returns.index
    columns = [f"path_{i}" for i in range(paths)]
    wealth_df = pd.DataFrame(wealth, index=index, columns=columns)
    if return_paths:
        draw_df = pd.DataFrame(draws, index=index, columns=columns)
        return wealth_df, draw_df
    return wealth_df


def _cluster_weights(
    weights: pd.DataFrame, cluster_map: Mapping[str, Sequence[str]] | None
) -> pd.DataFrame:
    if weights.empty:
        return weights
    if not cluster_map:
        return pd.DataFrame({"total": weights.sum(axis=1)}, index=weights.index)
    result: dict[str, pd.Series] = {}
    for name, members in cluster_map.items():
        cols = [col for col in members if col in weights.columns]
        if not cols:
            continue
        result[name] = weights[cols].sum(axis=1)
    if not result:
        result["total"] = weights.sum(axis=1)
    return pd.DataFrame(result, index=weights.index)


def _render_metric_fan_chart(
    matrix: np.ndarray,
    dates: pd.DatetimeIndex,
    *,
    name: str,
    report_root: Path,
    ylabel: str,
) -> Path:
    """Render a metric fan chart and return the artefact path.

    Args:
      matrix: Metric values shaped ``(n_periods, n_paths)``.
      dates: Date index aligned with the first axis of ``matrix``.
      name: Base name used to build the output filename.
      report_root: Directory where artefacts will be stored.
      ylabel: Label used for the y-axis.

    Returns:
      Path pointing to the generated PNG chart.
    """

    quantiles = np.quantile(matrix, [0.05, 0.5, 0.95], axis=1)
    output = report_root / f"{name}_fan.png"
    fig, axis = plt.subplots(figsize=(8.0, 4.5), constrained_layout=True)
    plot_fanchart(
        axis,
        dates.to_pydatetime(),
        quantiles[1],
        quantiles[0],
        quantiles[2],
        title=f"{name.upper()} fan",
        ylabel=ylabel,
    )
    fig.savefig(output, dpi=150)
    plt.close(fig)
    return output


<<<<<<< HEAD
def _escape_pdf_text(text: str) -> str:
    """Escape characters that are special in PDF text streams."""

    return text.replace("\\", "\\\\").replace("(", "\\(").replace(")", "\\)")


def _write_fallback_pdf(path: Path, lines: Sequence[str]) -> Path:
    """Generate a minimal PDF document without relying on reportlab.

    The PDF writer is intentionally small: it renders the provided lines using a
    single Helvetica font on one page.  The structure follows the PDF 1.4
    specification and is sufficient for unit tests that check the existence and
    non-zero size of the produced file.
    """

    ensure_dir(path.parent)
    content: list[str] = ["BT", "/F1 12 Tf", "72 800 Td"]
    for index, line in enumerate(lines):
        if index > 0:
            content.append("0 -14 Td")
        content.append(f"({_escape_pdf_text(line)}) Tj")
    content.append("ET")
    stream_bytes = ("\n".join(content) + "\n").encode("latin-1", "replace")

    page_entry = (
        b"<< /Type /Page /Parent 2 0 R /MediaBox [0 0 595 842] "
        b"/Contents 4 0 R /Resources << /Font << /F1 5 0 R >> >> >>"
    )
    objects = [
        b"<< /Type /Catalog /Pages 2 0 R >>",
        b"<< /Type /Pages /Kids [3 0 R] /Count 1 >>",
        page_entry,
        b"<< /Length %d >>\nstream\n" % len(stream_bytes) + stream_bytes + b"endstream",
        b"<< /Type /Font /Subtype /Type1 /BaseFont /Helvetica >>",
    ]

    with path.open("wb") as handle:
        handle.write(b"%PDF-1.4\n")
        offsets: list[int] = []
        for index, body in enumerate(objects, start=1):
            offsets.append(handle.tell())
            handle.write(f"{index} 0 obj\n".encode("ascii"))
            handle.write(body)
            handle.write(b"\nendobj\n")
        xref_offset = handle.tell()
        handle.write(b"xref\n0 6\n")
        handle.write(b"0000000000 65535 f \n")
        for offset in offsets:
            handle.write(f"{offset:010d} 00000 n \n".encode("ascii"))
        handle.write(b"trailer << /Size 6 /Root 1 0 R >>\n")
        handle.write(f"startxref\n{xref_offset}\n%%EOF\n".encode("ascii"))
    return path


=======
>>>>>>> fb5de83e
def _build_pdf_report(
    period_label: str,
    metrics: Mapping[str, float],
    compliance: Mapping[str, bool],
    acceptance: Mapping[str, bool | float],
    charts: Sequence[Path],
    *,
    path: Path,
) -> Path:
    """Generate a compact PDF summary combining metrics and charts.

    Args:
      period_label: Human readable period label (e.g., ``"2024-01:2024-06"``).
      metrics: Mapping of scalar metrics included in the PDF summary.
      compliance: Compliance flags reported as booleans.
      acceptance: Acceptance gate evaluation containing boolean flags.
      charts: Sequence of chart artefacts that will be embedded in the PDF.
      path: Destination path for the PDF.

    Returns:
      Path to the generated PDF artefact.
    """

    ensure_dir(path.parent)
<<<<<<< HEAD
    if not _HAS_REPORTLAB:
        lines = [f"FAIR-III Monthly Report: {period_label}", "Metrics:"]
        for key, value in metrics.items():
            lines.append(f"  {key}: {value:.4f}")
        lines.append("Compliance:")
        for key, value in compliance.items():
            lines.append(f"  {key}: {'PASS' if value else 'FAIL'}")
        lines.append("Acceptance gates:")
        drawdown_status = "PASS" if acceptance["max_drawdown_gate"] else "FAIL"
        lines.append(
            f"  MaxDD prob={acceptance['max_drawdown_probability']:.3f} gate={drawdown_status}"
        )
        cagr_status = "PASS" if acceptance["cagr_gate"] else "FAIL"
        lines.append(f"  CAGR LB={acceptance['cagr_lower_bound']:.3%} gate={cagr_status}")
        if charts:
            lines.append("Charts:")
            lines.extend(f"  {chart.name}" for chart in charts)
        return _write_fallback_pdf(path, lines)

=======
>>>>>>> fb5de83e
    page_width, page_height = A4
    pdf = canvas.Canvas(str(path), pagesize=A4)
    margin_x = 40
    y = page_height - 50

    pdf.setFont("Helvetica-Bold", 14)
    pdf.drawString(margin_x, y, f"FAIR-III Monthly Report: {period_label}")
    y -= 28

    pdf.setFont("Helvetica", 10)
    for key, value in metrics.items():
        pdf.drawString(margin_x, y, f"{key}: {value:.4f}")
        y -= 14

    y -= 8
    pdf.setFont("Helvetica-Bold", 12)
    pdf.drawString(margin_x, y, "Compliance flags")
    y -= 18
    pdf.setFont("Helvetica", 10)
    for key, value in compliance.items():
        pdf.drawString(margin_x, y, f"{key}: {'PASS' if value else 'FAIL'}")
        y -= 14

    y -= 8
    pdf.setFont("Helvetica-Bold", 12)
    pdf.drawString(margin_x, y, "Acceptance gates")
    y -= 18
    pdf.setFont("Helvetica", 10)
    drawdown_status = "PASS" if acceptance["max_drawdown_gate"] else "FAIL"
    pdf.drawString(
        margin_x,
        y,
        f"MaxDD prob={acceptance['max_drawdown_probability']:.3f} gate={drawdown_status}",
    )
    y -= 14
    cagr_status = "PASS" if acceptance["cagr_gate"] else "FAIL"
    pdf.drawString(
        margin_x,
        y,
        f"CAGR LB={acceptance['cagr_lower_bound']:.3%} gate={cagr_status}",
    )
    y -= 20

    for chart in charts:
        image = ImageReader(str(chart))
        height = 180
        width = page_width - 2 * margin_x
        if y - height < 60:
            pdf.showPage()
            y = page_height - 60
        pdf.drawImage(
            image,
            margin_x,
            y - height,
            width=width,
            height=height,
            preserveAspectRatio=True,
        )
        y -= height + 24

    pdf.save()
    return path


def generate_monthly_report(
    inputs: MonthlyReportInputs,
    *,
    period_label: str,
    output_dir: Path | str | None = None,
    seed: int = 0,
) -> MonthlyReportArtifacts:
    """Generate the monthly performance report and return produced artefacts."""

    base_dir = ensure_dir(output_dir or artifact_path("reports", create=True))
    safe_label = safe_path_segment(period_label)
    report_root = ensure_dir(base_dir / safe_label)

    returns_monthly = _aggregate_monthly(inputs.returns, method="product")
    metrics = compute_monthly_metrics(returns_monthly)

    metrics_csv = report_root / "metrics.csv"
    metrics_df = pd.DataFrame([metrics])
    metrics_df.to_csv(metrics_csv, index=False)
    metrics_json = report_root / "metrics.json"
    write_json(metrics, metrics_json)

    attribution = inputs.factor_contributions.sort_index().resample("ME").sum()
    instr_attr = inputs.instrument_contributions.sort_index().resample("ME").sum()
    attribution_df = pd.concat({"factors": attribution, "instruments": instr_attr}, axis=1)
    attribution_csv = report_root / "attribution.csv"
    attribution_df.to_csv(attribution_csv)

    compliance_json = report_root / "compliance.json"
    write_json({k: bool(v) for k, v in inputs.compliance_flags.items()}, compliance_json)

    wealth_result = simulate_fan_chart(returns_monthly, seed=seed, return_paths=True)
    wealth_paths, return_paths = wealth_result
    fan_chart = plot_fan_chart(
        wealth_paths,
        title=f"Portfolio wealth fan ({period_label})",
        path=report_root,
    )

    metric_paths = _metric_paths(return_paths.to_numpy(copy=False))
    metric_labels = {
        "sharpe": "Sharpe",
        "max_drawdown": "Max drawdown",
        "cvar": "CVaR",
        "edar": "EDaR",
        "cagr": "CAGR",
    }
    metric_fans: dict[str, Path] = {}
    for key, label in metric_labels.items():
        metric_fans[key] = _render_metric_fan_chart(
            metric_paths[key],
            returns_monthly.index,
            name=key,
            report_root=report_root,
            ylabel=label,
        )

    attribution_plot = plot_attribution(
        attribution,
        title="Factor attribution",
        path=report_root,
        stacked=True,
    )

    turnover_monthly = _aggregate_monthly(inputs.turnover, method="sum")
    cost_monthly = _aggregate_monthly(inputs.costs, method="sum") + _aggregate_monthly(
        inputs.taxes, method="sum"
    )
    turnover_plot = plot_turnover_costs(
        turnover_monthly,
        cost_monthly,
        title="Turnover & costs",
        path=report_root,
    )

    cluster_weights = _cluster_weights(
        inputs.weights.sort_index().resample("ME").mean(), inputs.cluster_map
    )
    cluster_csv = report_root / "erc_clusters.csv"
    cluster_weights.to_csv(cluster_csv)

    summary = {
        "turnover_total": round(float(turnover_monthly.sum()), 4),
        "cost_total": round(float(cost_monthly.sum()), 4),
    }
    summary_json = report_root / "summary.json"
    write_json(summary, summary_json)

    thresholds = {
        "max_drawdown_threshold": -0.25,
        "cagr_target": 0.03,
    }
    if inputs.thresholds:
        thresholds.update({k: float(v) for k, v in inputs.thresholds.items()})

    acceptance_payload = {
        "max_drawdown": metric_paths["max_drawdown"][-1, :],
        "cagr": metric_paths["cagr"][-1, :],
    }
    if inputs.bootstrap_metrics is not None:
        frame = inputs.bootstrap_metrics
        if "max_drawdown" in frame.columns:
            acceptance_payload["max_drawdown"] = frame["max_drawdown"].to_numpy()
        if "cagr" in frame.columns:
            acceptance_payload["cagr"] = frame["cagr"].to_numpy()

    acceptance_summary = acceptance_gates(acceptance_payload, thresholds)
    acceptance_json = report_root / "acceptance.json"
    write_json(
        {
            "max_drawdown_probability": acceptance_summary["max_drawdown_probability"],
            "max_drawdown_gate": acceptance_summary["max_drawdown_gate"],
            "cagr_lower_bound": acceptance_summary["cagr_lower_bound"],
            "cagr_gate": acceptance_summary["cagr_gate"],
            "passes": acceptance_summary["passes"],
        },
        acceptance_json,
    )

    attribution_ic_path: Path | None = None
    if inputs.instrument_returns is not None and inputs.factor_returns is not None:
        ic_frame = attribution_ic(
            inputs.weights.sort_index(),
            inputs.instrument_returns.sort_index(),
            inputs.factor_returns.sort_index(),
        )
        attribution_ic_path = report_root / "attribution_ic.csv"
        ic_frame.to_csv(attribution_ic_path)

    charts_for_pdf = [fan_chart]
    charts_for_pdf.extend(metric_fans.values())
    charts_for_pdf.extend([attribution_plot, turnover_plot])
    report_pdf = _build_pdf_report(
        period_label,
        metrics,
        {k: bool(v) for k, v in inputs.compliance_flags.items()},
        acceptance_summary,
        charts_for_pdf,
        path=report_root / "monthly_report.pdf",
    )

    return MonthlyReportArtifacts(
        metrics_csv=metrics_csv,
        metrics_json=metrics_json,
        attribution_csv=attribution_csv,
        compliance_json=compliance_json,
        fan_chart=fan_chart,
        attribution_plot=attribution_plot,
        turnover_plot=turnover_plot,
        cluster_csv=cluster_csv,
        summary_json=summary_json,
        metric_fan_charts=metric_fans,
        acceptance_json=acceptance_json,
        report_pdf=report_pdf,
        attribution_ic_csv=attribution_ic_path,
    )<|MERGE_RESOLUTION|>--- conflicted
+++ resolved
@@ -11,7 +11,6 @@
 from reportlab.lib.utils import ImageReader
 from reportlab.pdfgen import canvas
 
-<<<<<<< HEAD
 try:  # pragma: no cover - optional dependency shim
     from reportlab.lib.pagesizes import A4
     from reportlab.lib.utils import ImageReader
@@ -24,8 +23,6 @@
     canvas = None  # type: ignore[assignment]
     _HAS_REPORTLAB = False
 
-=======
->>>>>>> fb5de83e
 from fair3.engine.reporting.analytics import acceptance_gates, attribution_ic
 from fair3.engine.reporting.plots import (
     plot_attribution,
@@ -356,7 +353,6 @@
     return output
 
 
-<<<<<<< HEAD
 def _escape_pdf_text(text: str) -> str:
     """Escape characters that are special in PDF text streams."""
 
@@ -411,8 +407,6 @@
     return path
 
 
-=======
->>>>>>> fb5de83e
 def _build_pdf_report(
     period_label: str,
     metrics: Mapping[str, float],
@@ -437,7 +431,6 @@
     """
 
     ensure_dir(path.parent)
-<<<<<<< HEAD
     if not _HAS_REPORTLAB:
         lines = [f"FAIR-III Monthly Report: {period_label}", "Metrics:"]
         for key, value in metrics.items():
@@ -457,8 +450,6 @@
             lines.extend(f"  {chart.name}" for chart in charts)
         return _write_fallback_pdf(path, lines)
 
-=======
->>>>>>> fb5de83e
     page_width, page_height = A4
     pdf = canvas.Canvas(str(path), pagesize=A4)
     margin_x = 40
