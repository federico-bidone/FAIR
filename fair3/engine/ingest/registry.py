--- conflicted
+++ resolved
@@ -13,7 +13,6 @@
 import requests
 from tqdm.auto import tqdm
 
-<<<<<<< HEAD
 try:  # pragma: no cover - optional dependency shim
     from tqdm.auto import tqdm
 except ModuleNotFoundError:  # pragma: no cover - fallback
@@ -24,8 +23,6 @@
         return iterable if iterable is not None else []
 
 
-=======
->>>>>>> fb5de83e
 from fair3.engine.logging import setup_logger
 from fair3.engine.utils.io import ensure_dir
 
